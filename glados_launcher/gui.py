"""Tkinter based interface for the GLaDOS launcher."""
from __future__ import annotations

import json
import threading
import time
import webbrowser
from typing import Any, Dict, Optional

import platform
import tkinter as tk
from tkinter import messagebox, scrolledtext, simpledialog, ttk

from .achievements import AchievementManager
from .config import CURRENT_SCRIPT, CURRENT_VERSION, USER_PREFS_FILE
from .data_manager import GameDataManager
from .icons import GameIconManager
from .launcher import GameLauncher
from .scanner import SmartGameScanner
from .theme import ApertureTheme
from .tetris import TrainTetrisGame
from .updates import AutoUpdateManager, UpdateApplyResult, UpdateCheckResult
from .dependencies import REQUESTS_AVAILABLE


class ApertureEnrichmentCenterGUI:
    def __init__(self) -> None:
        print("Initializing ApertureEnrichmentCenterGUI...")

        try:
            self.root = tk.Tk()
            print("Tkinter root window created")

            self.game_manager = GameDataManager()
            print("Game manager initialized")

            self.scanner = SmartGameScanner()
            print("Scanner initialized")

            self.launcher = GameLauncher(self.game_manager)
            self.icon_manager = GameIconManager()
            self.achievement_manager = AchievementManager()
            self.update_manager = AutoUpdateManager(CURRENT_VERSION, CURRENT_SCRIPT)
            print("Managers initialized")

            self.update_check_in_progress = False
            self.update_install_in_progress = False
            self.update_available = False
            self.last_scan_results: Dict[str, Any] = {}
            self.user_preferences = self.load_preferences()
            self.smart_mode = True
            self.commentary_mode = tk.StringVar(value="balanced")
            self.update_status_var = tk.StringVar(value="Status: Idle")
            self.mini_game_summary_var = tk.StringVar(value="Awaiting simulation data.")
            self.sidebar_notebook: Optional[ttk.Notebook] = None
            self.mini_games_tab: Optional[ttk.Frame] = None
<<<<<<< HEAD
            self.apply_update_button: Optional[ttk.Button] = None
=======
            self.update_button: Optional[ttk.Button] = None
>>>>>>> 26c39cd3

            print("Setting up GUI...")
            self.setup_gui()
            print("Setting up styles...")
            self.setup_styles()
            print("Creating interface...")
            self.create_interface()
            print("Refreshing game list...")
            self.refresh_game_list()
            print("Initializing features...")
            self.initialize_features()
            print("GUI initialization complete!")

        except Exception as exc:  # pragma: no cover - defensive logging
            print(f"Error initializing GUI: {exc}")
            import traceback

            traceback.print_exc()
            raise

    def load_preferences(self) -> Dict[str, Any]:
        try:
            if USER_PREFS_FILE.exists():
                with USER_PREFS_FILE.open("r", encoding="utf-8") as handle:
                    prefs = json.load(handle)
                    if "last_update_check" not in prefs:
                        prefs["last_update_check"] = 0
                    return prefs
        except Exception:
            pass
        return {
            "smart_recommendations": True,
            "auto_sort": True,
            "commentary_level": "balanced",
            "last_update_check": 0,
        }

    def save_preferences(self) -> None:
        try:
            with USER_PREFS_FILE.open("w", encoding="utf-8") as handle:
                json.dump(self.user_preferences, handle, indent=2)
        except Exception:
            pass

    def setup_gui(self) -> None:
        self.root.title(f"Aperture Science Enrichment Center - Game Management v{CURRENT_VERSION}")
        self.root.geometry("1400x900")
        self.root.minsize(1000, 700)
        self.root.configure(bg=ApertureTheme.PRIMARY_BG)
        self.root.option_add("*TCombobox*Listbox*Background", ApertureTheme.SECONDARY_BG)
        self.root.option_add("*TCombobox*Listbox*Foreground", ApertureTheme.TEXT_PRIMARY)
        self.root.option_add("*TCombobox*Listbox*Font", ApertureTheme.FONT_BASE)

        try:
            self.root.iconname("Aperture Science")
        except Exception:
            pass

    def setup_styles(self) -> None:
        self.style = ttk.Style()
        self.style.theme_use("clam")

        self.style.configure("Aperture.TFrame", background=ApertureTheme.PRIMARY_BG)
        self.style.configure("Panel.TFrame", background=ApertureTheme.PANEL_BG, borderwidth=1, relief="ridge")
        self.style.configure("Header.TFrame", background=ApertureTheme.ACCENT_BG, borderwidth=0)

        self.style.configure(
            "Hero.TLabel",
            background=ApertureTheme.ACCENT_BG,
            foreground=ApertureTheme.TEXT_PRIMARY,
            font=ApertureTheme.FONT_HEADING,
        )
        self.style.configure(
            "Subheading.TLabel",
            background=ApertureTheme.ACCENT_BG,
            foreground=ApertureTheme.WHEATLEY_BLUE,
            font=ApertureTheme.FONT_SUBHEADING,
        )
        self.style.configure(
            "PanelTitle.TLabel",
            background=ApertureTheme.PANEL_BG,
            foreground=ApertureTheme.TEXT_ACCENT,
            font=ApertureTheme.FONT_SUBHEADING,
        )
        self.style.configure(
            "PanelBody.TLabel",
            background=ApertureTheme.PANEL_BG,
            foreground=ApertureTheme.TEXT_SECONDARY,
            font=ApertureTheme.FONT_BASE,
        )
        self.style.configure(
            "PanelCaption.TLabel",
            background=ApertureTheme.PANEL_BG,
            foreground=ApertureTheme.TEXT_MUTED,
            font=ApertureTheme.FONT_SMALL,
        )
        self.style.configure(
            "AccentCaption.TLabel",
            background=ApertureTheme.ACCENT_BG,
            foreground=ApertureTheme.TEXT_MUTED,
            font=ApertureTheme.FONT_SMALL,
        )
        self.style.configure(
            "Aperture.TLabel",
            background=ApertureTheme.PRIMARY_BG,
            foreground=ApertureTheme.TEXT_PRIMARY,
            font=ApertureTheme.FONT_BASE,
        )
        self.style.configure(
            "MiniStats.TLabel",
            background=ApertureTheme.PANEL_BG,
            foreground=ApertureTheme.TEXT_SECONDARY,
            font=ApertureTheme.FONT_SMALL,
        )

        self.style.configure(
            "Aperture.TNotebook",
            background=ApertureTheme.PRIMARY_BG,
            borderwidth=0,
        )
        self.style.configure(
            "Aperture.TNotebook.Tab",
            background=ApertureTheme.SECONDARY_BG,
            foreground=ApertureTheme.TEXT_PRIMARY,
            font=ApertureTheme.FONT_BASE,
            padding=(12, 6),
        )
        self.style.map(
            "Aperture.TNotebook.Tab",
            background=[("selected", ApertureTheme.ACCENT_BG)],
            foreground=[("selected", ApertureTheme.TEXT_PRIMARY)],
        )

        self.style.configure(
            "Aperture.TButton",
            background=ApertureTheme.BUTTON_NORMAL,
            foreground=ApertureTheme.TEXT_PRIMARY,
            font=ApertureTheme.FONT_BUTTON,
            padding=(14, 6),
            borderwidth=0,
            focusthickness=0,
        )
        self.style.map(
            "Aperture.TButton",
            background=[("active", ApertureTheme.BUTTON_HOVER), ("pressed", ApertureTheme.BUTTON_ACTIVE)],
            relief=[("pressed", "sunken")],
        )

        self.style.configure(
            "GLaDOS.TButton",
            background=ApertureTheme.GLADOS_ORANGE,
            foreground=ApertureTheme.PRIMARY_BG,
            font=ApertureTheme.FONT_BUTTON,
            padding=(16, 6),
            borderwidth=0,
            focusthickness=0,
        )
        self.style.map(
            "GLaDOS.TButton",
            background=[("active", ApertureTheme.PORTAL_ORANGE), ("pressed", ApertureTheme.PORTAL_ORANGE)],
            relief=[("pressed", "sunken")],
        )

        self.style.configure(
            "Aperture.Treeview",
            background=ApertureTheme.SECONDARY_BG,
            foreground=ApertureTheme.TEXT_PRIMARY,
            fieldbackground=ApertureTheme.SECONDARY_BG,
            borderwidth=0,
            rowheight=48,
            font=ApertureTheme.FONT_BASE,
        )
        self.style.configure(
            "Aperture.Treeview.Heading",
            background=ApertureTheme.ACCENT_BG,
            foreground=ApertureTheme.TEXT_PRIMARY,
            font=ApertureTheme.FONT_BUTTON,
            relief="flat",
        )
        self.style.map(
            "Aperture.Treeview.Heading",
            background=[("active", ApertureTheme.BUTTON_HOVER)],
            relief=[("pressed", "sunken")],
        )

        self.style.configure(
            "Aperture.TCheckbutton",
            background=ApertureTheme.PRIMARY_BG,
            foreground=ApertureTheme.TEXT_PRIMARY,
            font=ApertureTheme.FONT_BASE,
        )
        self.style.configure(
            "Aperture.TRadiobutton",
            background=ApertureTheme.PRIMARY_BG,
            foreground=ApertureTheme.TEXT_PRIMARY,
            font=ApertureTheme.FONT_BASE,
        )

        self.style.configure("Aperture.TSeparator", background=ApertureTheme.BORDER_LIGHT)
        self.style.configure(
            "TCombobox",
            fieldbackground=ApertureTheme.SECONDARY_BG,
            background=ApertureTheme.SECONDARY_BG,
            foreground=ApertureTheme.TEXT_PRIMARY,
            arrowcolor=ApertureTheme.TEXT_PRIMARY,
        )
        self.style.map(
            "TCombobox",
            fieldbackground=[("readonly", ApertureTheme.SECONDARY_BG)],
            foreground=[("disabled", ApertureTheme.TEXT_MUTED)],
        )
        self.style.configure(
            "TEntry",
            fieldbackground=ApertureTheme.SECONDARY_BG,
            foreground=ApertureTheme.TEXT_PRIMARY,
            insertcolor=ApertureTheme.TEXT_PRIMARY,
        )

    def create_interface(self) -> None:
        main_container = ttk.Frame(self.root, style="Aperture.TFrame")
        main_container.pack(fill="both", expand=True, padx=10, pady=10)

        self.create_header(main_container)

        content_paned = ttk.PanedWindow(main_container, orient="horizontal")
        content_paned.pack(fill="both", expand=True, pady=(10, 0))

        self.create_left_panel(content_paned)
        self.create_right_panel(content_paned)

        content_paned.add(self.left_panel, weight=3)
        content_paned.add(self.right_panel, weight=1)

    def create_header(self, parent: ttk.Frame) -> None:
        header_frame = ttk.Frame(parent, style="Header.TFrame", padding=(24, 18))
        header_frame.pack(fill="x", pady=(0, 12))

        title_frame = ttk.Frame(header_frame, style="Header.TFrame")
        title_frame.pack(fill="x")

        ttk.Label(title_frame, text="Aperture Science Enrichment Center", style="Hero.TLabel").pack(anchor="w")
        ttk.Label(
            title_frame,
            text="Advanced Test Subject Administration v2.5",
            style="AccentCaption.TLabel",
        ).pack(anchor="w", pady=(6, 0))

        ttk.Separator(header_frame, orient="horizontal", style="Aperture.TSeparator").pack(fill="x", pady=(18, 20))

        button_frame = ttk.Frame(header_frame, style="Header.TFrame")
        button_frame.pack(fill="x")

        scan_frame = ttk.Frame(button_frame, style="Header.TFrame")
        scan_frame.pack(side="left")
        ttk.Label(scan_frame, text="Scan Networks", style="AccentCaption.TLabel").pack(anchor="w", pady=(0, 8))

        scan_buttons = ttk.Frame(scan_frame, style="Header.TFrame")
        scan_buttons.pack()

        ttk.Button(scan_buttons, text="Full System Sweep", style="GLaDOS.TButton", command=self.run_smart_scan).pack(side="left", padx=(0, 6))

        platform_buttons = [
            ("Steam", lambda: self.run_platform_scan("steam")),
            ("Epic", lambda: self.run_platform_scan("epic")),
            ("Ubisoft", lambda: self.run_platform_scan("ubisoft")),
            ("GOG", lambda: self.run_platform_scan("gog")),
        ]

        for text, command in platform_buttons:
            ttk.Button(scan_buttons, text=text, style="Aperture.TButton", command=command).pack(side="left", padx=3)

        ttk.Separator(button_frame, orient="vertical", style="Aperture.TSeparator").pack(side="left", fill="y", padx=18)

        quick_action_frame = ttk.Frame(button_frame, style="Header.TFrame")
        quick_action_frame.pack(side="left")
        ttk.Label(quick_action_frame, text="Immediate Actions", style="AccentCaption.TLabel").pack(anchor="w", pady=(0, 8))

        quick_buttons = ttk.Frame(quick_action_frame, style="Header.TFrame")
        quick_buttons.pack()

        ttk.Button(
            quick_buttons,
            text="▶ Launch Test",
            style="GLaDOS.TButton",
            command=self.launch_selected_game,
        ).pack(side="left", padx=4)
        ttk.Button(
            quick_buttons,
            text="Open Store",
            style="Aperture.TButton",
            command=self.open_store_page,
        ).pack(side="left", padx=4)
        ttk.Button(
            quick_buttons,
            text="Mini-Games Lab",
            style="Aperture.TButton",
            command=self.focus_mini_games_lab,
        ).pack(side="left", padx=4)

        ttk.Separator(button_frame, orient="vertical", style="Aperture.TSeparator").pack(side="left", fill="y", padx=18)

        mgmt_frame = ttk.Frame(button_frame, style="Header.TFrame")
        mgmt_frame.pack(side="left", fill="x", expand=True)
        ttk.Label(mgmt_frame, text="Test Subject Controls", style="AccentCaption.TLabel").pack(anchor="w", pady=(0, 8))

        mgmt_buttons = [
            ("Add", self.show_add_dialog),
            ("Remove", self.remove_selected_game),
            ("Purge", self.remove_all_games),
            ("Rate", self.rate_selected_game),
            ("Analysis", self.show_analysis),
            ("Achievements", self.show_achievements),
        ]

        control_row = ttk.Frame(mgmt_frame, style="Header.TFrame")
        control_row.pack(fill="x")

        for text, command in mgmt_buttons:
            ttk.Button(control_row, text=text, style="Aperture.TButton", command=command).pack(side="left", padx=3)

        ttk.Separator(button_frame, orient="vertical", style="Aperture.TSeparator").pack(side="left", fill="y", padx=18)

        system_frame = ttk.Frame(button_frame, style="Header.TFrame")
        system_frame.pack(side="left")
        ttk.Label(system_frame, text="Systems", style="AccentCaption.TLabel").pack(anchor="w", pady=(0, 8))

        system_buttons = ttk.Frame(system_frame, style="Header.TFrame")
        system_buttons.pack()

        ttk.Button(
            system_buttons,
            text="Preferences",
            style="Aperture.TButton",
            command=self.show_preferences,
        ).pack(side="left", padx=4)
        ttk.Button(
            system_buttons,
            text="Check for Updates",
            style="Aperture.TButton",
            command=self.check_for_updates,
        ).pack(side="left", padx=4)
        self.update_button = ttk.Button(
            system_buttons,
            text="Apply Update",
            style="Aperture.TButton",
            command=self.download_and_apply_update,
        )
        self.update_button.pack(side="left", padx=4)
        self._refresh_update_controls()

        self.apply_update_button = ttk.Button(
            system_buttons,
            text="Apply Update",
            style="Aperture.TButton",
            command=self.download_and_apply_update,
        )
        self.apply_update_button.pack(side="left", padx=4)
        self._set_apply_update_enabled(False)

        ttk.Label(system_frame, textvariable=self.update_status_var, style="AccentCaption.TLabel").pack(anchor="w", pady=(8, 0))

    def create_left_panel(self, parent: ttk.PanedWindow) -> None:
        self.left_panel = ttk.Frame(parent, style="Panel.TFrame")

        list_header = ttk.Frame(self.left_panel, style="Panel.TFrame")
        list_header.pack(fill="x", padx=10, pady=10)

        ttk.Label(list_header, text="Test Subject Database", style="PanelTitle.TLabel").pack(side="left")

        self.game_count_label = ttk.Label(list_header, text="0 Subjects", style="PanelCaption.TLabel")
        self.game_count_label.pack(side="right")

        tree_frame = ttk.Frame(self.left_panel, style="Panel.TFrame")
        tree_frame.pack(fill="both", expand=True, padx=10, pady=(0, 10))

        columns = ("ID", "Platform", "Name", "Plays", "Rating", "Last Played")
        self.game_tree = ttk.Treeview(
            tree_frame,
            columns=columns,
            show="headings",
            style="Aperture.Treeview",
        )

        column_widths = {"ID": 50, "Platform": 80, "Name": 300, "Plays": 60, "Rating": 80, "Last Played": 120}

        for col in columns:
            self.game_tree.heading(col, text=col)
            self.game_tree.column(col, width=column_widths.get(col, 100), minwidth=50)

        v_scroll = ttk.Scrollbar(tree_frame, orient="vertical", command=self.game_tree.yview)
        h_scroll = ttk.Scrollbar(tree_frame, orient="horizontal", command=self.game_tree.xview)
        self.game_tree.configure(yscrollcommand=v_scroll.set, xscrollcommand=h_scroll.set)

        self.game_tree.pack(side="left", fill="both", expand=True)
        v_scroll.pack(side="right", fill="y")
        h_scroll.pack(side="bottom", fill="x")

        self.game_tree.bind("<Double-1>", self.launch_selected_game)
        self.game_tree.bind("<Return>", self.launch_selected_game)

        status_frame = ttk.Frame(self.left_panel, style="Panel.TFrame")
        status_frame.pack(fill="x", padx=10, pady=(5, 10))

        tips_label = ttk.Label(
            status_frame,
            text="Tip: Double-click a game to launch it | Press Enter for selected game",
            style="PanelCaption.TLabel",
            font=(ApertureTheme.FONT_FAMILY, 9, "italic"),
        )
        tips_label.pack(anchor="w", pady=5)

    def create_right_panel(self, parent: ttk.PanedWindow) -> None:
        self.right_panel = ttk.Frame(parent, style="Panel.TFrame")

        notebook = ttk.Notebook(self.right_panel, style="Aperture.TNotebook")
        notebook.pack(fill="both", expand=True, padx=10, pady=10)
        self.sidebar_notebook = notebook

        operations_tab = ttk.Frame(notebook, style="Panel.TFrame")
        notebook.add(operations_tab, text="Control Feed")

        comment_header = ttk.Frame(operations_tab, style="Panel.TFrame")
        comment_header.pack(fill="x", padx=10, pady=10)

        ttk.Label(comment_header, text="AI Commentary System", style="PanelTitle.TLabel").pack()

        comment_frame = ttk.Frame(operations_tab, style="Panel.TFrame")
        comment_frame.pack(fill="both", expand=True, padx=10, pady=(0, 10))

        self.commentary_text = scrolledtext.ScrolledText(
            comment_frame,
            bg=ApertureTheme.SECONDARY_BG,
            fg=ApertureTheme.TEXT_PRIMARY,
            font=("Courier", 9),
            wrap="word",
            height=15,
            borderwidth=1,
            relief="flat",
            highlightthickness=0,
        )
        self.commentary_text.pack(fill="both", expand=True)
        self.commentary_text.configure(insertbackground=ApertureTheme.TEXT_PRIMARY)

        rec_header = ttk.Frame(operations_tab, style="Panel.TFrame")
        rec_header.pack(fill="x", padx=10, pady=(0, 5))

        ttk.Label(rec_header, text="Acquisition Recommendations", style="PanelBody.TLabel").pack()

        rec_frame = ttk.Frame(operations_tab, style="Panel.TFrame")
        rec_frame.pack(fill="both", expand=True, padx=10, pady=(0, 10))

        self.rec_text = scrolledtext.ScrolledText(
            rec_frame,
            bg=ApertureTheme.SECONDARY_BG,
            fg=ApertureTheme.TEXT_SECONDARY,
            font=ApertureTheme.FONT_BASE,
            wrap="word",
            height=8,
            state="disabled",
            borderwidth=1,
            relief="flat",
            highlightthickness=0,
        )
        self.rec_text.pack(fill="both", expand=True)
        self.rec_text.configure(insertbackground=ApertureTheme.TEXT_PRIMARY)

        mini_games_tab = ttk.Frame(notebook, style="Panel.TFrame")
        notebook.add(mini_games_tab, text="Mini-Games Lab")
        self.mini_games_tab = mini_games_tab

        lab_header = ttk.Frame(mini_games_tab, style="Panel.TFrame")
        lab_header.pack(fill="x", padx=10, pady=10)

        ttk.Label(lab_header, text="Mini-Game Simulations", style="PanelTitle.TLabel").pack(anchor="w")
        ttk.Label(
            lab_header,
            text="Train with Aperture-approved simulations to unlock hidden achievements.",
            style="PanelCaption.TLabel",
        ).pack(anchor="w", pady=(4, 0))
        ttk.Label(lab_header, textvariable=self.mini_game_summary_var, style="PanelBody.TLabel").pack(anchor="w", pady=(8, 0))

        stats_frame = ttk.Frame(mini_games_tab, style="Panel.TFrame")
        stats_frame.pack(fill="x", padx=10, pady=(0, 10))

        self.mini_game_stats_vars: Dict[str, tk.StringVar] = {}
        stats_config = [
            ("sessions", "Sessions"),
            ("best_score", "Best Score"),
            ("total_lines", "Total Lines"),
            ("highest_level", "Highest Level"),
            ("total_time", "Total Time"),
            ("last_played", "Last Attempt"),
        ]

        for key, label in stats_config:
            var = tk.StringVar(value=f"{label}: …")
            self.mini_game_stats_vars[key] = var
            ttk.Label(stats_frame, textvariable=var, style="MiniStats.TLabel").pack(anchor="w")

        action_frame = ttk.Frame(mini_games_tab, style="Panel.TFrame")
        action_frame.pack(fill="x", padx=10, pady=(0, 10))

        ttk.Button(
            action_frame,
            text="Launch Simulation",
            style="GLaDOS.TButton",
            command=self.show_tetris,
            width=20,
        ).pack(side="left")

        ttk.Button(
            action_frame,
            text="View Achievements",
            style="Aperture.TButton",
            command=self.show_mini_games,
            width=20,
        ).pack(side="left", padx=(10, 0))

        ttk.Button(
            action_frame,
            text="Back to Control Feed",
            style="Aperture.TButton",
            command=lambda: self.sidebar_notebook.select(operations_tab),
            width=22,
        ).pack(side="left", padx=(10, 0))

    def initialize_features(self) -> None:
        self.commentary_mode.set(self.user_preferences.get("commentary_level", "balanced"))
        self.update_recommendations()
        self.update_mini_game_panel()

        if not REQUESTS_AVAILABLE:
            self.update_status_var.set("Status: Updates unavailable (missing requests module).")
            self._set_apply_update_enabled(False)
        elif not self.update_manager.is_supported():
            self.update_status_var.set("Status: Updates unavailable in this build.")
            self._set_apply_update_enabled(False)
        else:
            self.update_status_var.set("Status: Ready for diagnostics.")
            self._set_apply_update_enabled(False)

        self._refresh_update_controls()

        self.add_commentary("GLaDOS", "Systems online. Ready for testing protocols.", "success")
        if not self.game_manager.get_games():
            self.add_commentary("Wheatley", "No test subjects detected! Try running a scan to find games.")

        self.schedule_auto_update_check()

    def schedule_auto_update_check(self) -> None:
        if not REQUESTS_AVAILABLE:
            return
        if not self.update_manager.is_supported():
            return

        last_check = self.user_preferences.get("last_update_check", 0)
        now = time.time()
        if now - last_check < 12 * 60 * 60:
            return

        self.user_preferences["last_update_check"] = now
        self.save_preferences()

        self.update_status_var.set("Status: Performing routine update check...")

        def _check() -> None:
            result = self.update_manager.check_for_updates()
            self.root.after(0, lambda: self._handle_update_check_result(result, background=True))

        threading.Thread(target=_check, daemon=True).start()

    def refresh_game_list(self) -> None:
        for item in self.game_tree.get_children():
            self.game_tree.delete(item)

        games = self.game_manager.get_games()

        if self.user_preferences.get("auto_sort", True):
            sorted_games = self.game_manager.get_smart_sorted_games()
        else:
            sorted_games = sorted(games.items(), key=lambda item: item[1]["name"].lower())

        for game_id, game_info in sorted_games:
            platform_name = game_info["platform"].title()
            name = game_info["name"]
            plays = game_info.get("play_count", 0)
            rating = "★" * game_info.get("user_rating", 0) if game_info.get("user_rating", 0) > 0 else "-"
            last_played = game_info.get("last_played", "Never")[:10] if game_info.get("last_played") else "Never"

            self.game_tree.insert("", "end", values=(game_id, platform_name, name, plays, rating, last_played))

        self.game_count_label.config(text=f"{len(games)} Subjects")

    def launch_selected_game(self, event: Optional[Any] = None) -> None:
        try:
            selection = self.game_tree.selection()
            if not selection:
                messagebox.showwarning("No Selection", "Please select a test subject to launch.")
                return

            item = self.game_tree.item(selection[0])
            values = item["values"]

            if len(values) >= 3:
                game_id = values[0]
                platform_name = values[1].lower()
                game_name = values[2]

                games = self.game_manager.get_games()
                if str(game_id) in games:
                    game_info = games[str(game_id)]
                    launch_url = game_info.get("protocol_url", game_info.get("store_url", ""))

                    if self.launcher.launch_game(launch_url, platform_name):
                        self.game_manager.update_play_count(str(game_id))
                        self.refresh_game_list()
                        self.add_commentary("GLaDOS", f"Test subject {game_name} launched successfully.", "success")
                    else:
                        self.add_commentary("GLaDOS", f"Failed to launch {game_name}. Platform may not be running.", "error")

        except Exception as exc:
            self.add_commentary("System", f"Launch error: {exc}", "error")

    def open_store_page(self) -> None:
        try:
            selection = self.game_tree.selection()
            if not selection:
                messagebox.showwarning("No Selection", "Please select a test subject.")
                return

            item = self.game_tree.item(selection[0])
            values = item["values"]

            if len(values) >= 3:
                game_id = values[0]
                games = self.game_manager.get_games()

                if str(game_id) in games:
                    store_url = games[str(game_id)].get("store_url", "")
                    if store_url:
                        webbrowser.open(store_url)
                        self.add_commentary("System", f"Store page opened for {values[2]}.")
                    else:
                        messagebox.showinfo("No Store Page", "No store page available for this game.")

        except Exception as exc:
            messagebox.showerror("Error", f"Failed to open store page: {exc}")

    def run_smart_scan(self) -> None:
        self.add_commentary("Wheatley", "Initiating full spectrum scan. This may take a moment...")

        try:
            scan_buttons = self.root.winfo_children()
            for widget in scan_buttons:
                if hasattr(widget, "winfo_children"):
                    for child in widget.winfo_children():
                        if isinstance(child, ttk.Button) and "FULL SCAN" in str(child.cget("text")):
                            child.config(state="disabled")
        except Exception:
            pass

        def scan_thread() -> None:
            try:
                results = self.scanner.scan_all_platforms()
                self.last_scan_results = results

                total_found = sum(len(games) for games in results.values())

                added_count = 0
                existing_games = self.game_manager.get_games()

                for platform_name, games in results.items():
                    self.root.after(0, lambda p=platform_name, c=len(games): self.add_commentary("System", f"{p.title()} scan: {c} games found"))

                    for game in games:
                        game_exists = False
                        for existing_game in existing_games.values():
                            if (
                                existing_game.get("name", "").lower() == game["name"].lower()
                                and existing_game.get("platform", "") == platform_name
                            ):
                                game_exists = True
                                break

                        if not game_exists:
                            try:
                                self.game_manager.add_game(
                                    game["name"],
                                    platform_name,
                                    game["game_id"],
                                    game.get("store_url", ""),
                                    game,
                                )
                                added_count += 1
                            except Exception as exc:
                                self.root.after(0, lambda err=str(exc): self.add_commentary("System", f"Error adding game: {err}", "error"))

                self.root.after(0, lambda: self.scan_complete(total_found, added_count))

            except Exception as exc:
                error_msg = f"Scan error: {exc}"
                self.root.after(0, lambda: self.add_commentary("System", error_msg, "error"))
                self.root.after(0, self.re_enable_scan_button)

        threading.Thread(target=scan_thread, daemon=True).start()

    def re_enable_scan_button(self) -> None:
        try:
            scan_buttons = self.root.winfo_children()
            for widget in scan_buttons:
                if hasattr(widget, "winfo_children"):
                    for child in widget.winfo_children():
                        if isinstance(child, ttk.Button) and "FULL SCAN" in str(child.cget("text")):
                            child.config(state="normal")
        except Exception:
            pass

    def scan_complete(self, total_found: int, added_count: int) -> None:
        try:
            self.refresh_game_list()
            self.update_recommendations()

            if total_found == 0:
                self.add_commentary("GLaDOS", "Scan complete. No test subjects detected on this system.")
            elif added_count == 0:
                self.add_commentary("GLaDOS", f"Scan complete. {total_found} subjects found, but all were already in the database.")
            else:
                self.add_commentary("GLaDOS", f"Scan complete. {total_found} subjects detected, {added_count} new acquisitions.", "success")
                if added_count > 0:
                    self.add_commentary("Wheatley", f"Excellent! {added_count} new test subjects ready for evaluation!")

            self.re_enable_scan_button()
        except Exception as exc:
            self.add_commentary("System", f"Error completing scan: {exc}", "error")

    def run_platform_scan(self, platform_name: str) -> None:
        self.add_commentary("System", f"Scanning {platform_name.title()} network...")

        def scan_thread() -> None:
            try:
                if platform.system() == "Windows":
                    if platform_name == "steam":
                        games = self.scanner.scan_steam_windows()
                    elif platform_name == "epic":
                        games = self.scanner.scan_epic_windows()
                    elif platform_name == "ubisoft":
                        games = self.scanner.scan_ubisoft_windows()
                    elif platform_name == "gog":
                        games = self.scanner.scan_gog_windows()
                    else:
                        games = []
                else:
                    games = []

                games = self.scanner.apply_smart_filtering(games, platform_name)

                added_count = 0
                existing_games = self.game_manager.get_games()
                for game in games:
                    if not any(
                        g["name"] == game["name"] and g["platform"] == platform_name for g in existing_games.values()
                    ):
                        self.game_manager.add_game(
                            game["name"],
                            platform_name,
                            game["game_id"],
                            game.get("store_url", ""),
                            game,
                        )
                        added_count += 1

                self.root.after(0, self.refresh_game_list)
                self.root.after(0, self.update_recommendations)
                self.root.after(0, lambda: self.add_commentary("System", f"Platform scan complete. {added_count} new subjects added."))

            except Exception as exc:
                self.root.after(0, lambda: self.add_commentary("System", f"Platform scan error: {exc}", "error"))

        threading.Thread(target=scan_thread, daemon=True).start()

    def show_add_dialog(self) -> None:
        dialog = tk.Toplevel(self.root)
        dialog.title("Add Test Subject")
        dialog.geometry("400x400")
        dialog.configure(bg=ApertureTheme.PRIMARY_BG)
        dialog.transient(self.root)

        ttk.Label(dialog, text="Subject Name:", style="Aperture.TLabel").pack(pady=5)
        name_entry = ttk.Entry(dialog)
        name_entry.pack(fill="x", padx=20)

        ttk.Label(dialog, text="Platform:", style="Aperture.TLabel").pack(pady=5)
        platform_var = tk.StringVar(value="steam")
        platform_menu = ttk.Combobox(dialog, textvariable=platform_var, values=["steam", "epic", "ubisoft", "gog", "other"])
        platform_menu.pack(fill="x", padx=20)

        ttk.Label(dialog, text="Game ID:", style="Aperture.TLabel").pack(pady=5)
        id_entry = ttk.Entry(dialog)
        id_entry.pack(fill="x", padx=20)

        ttk.Label(dialog, text="Store URL:", style="Aperture.TLabel").pack(pady=5)
        url_entry = ttk.Entry(dialog)
        url_entry.pack(fill="x", padx=20)

        def add_game() -> None:
            name = name_entry.get().strip()
            platform_name = platform_var.get().strip().lower()
            game_id = id_entry.get().strip()
            store_url = url_entry.get().strip()

            if not name or not platform_name:
                messagebox.showwarning("Invalid Input", "Please enter a name and platform.")
                return

            if not game_id:
                game_id = name.lower().replace(" ", "-")

            new_id = self.game_manager.add_game(name, platform_name, game_id, store_url)
            self.refresh_game_list()
            self.update_recommendations()
            self.add_commentary("GLaDOS", f"New test subject {name} registered with ID {new_id}.", "success")
            dialog.destroy()

        ttk.Button(dialog, text="ADD", style="GLaDOS.TButton", command=add_game).pack(pady=10)
        ttk.Button(dialog, text="CANCEL", style="Aperture.TButton", command=dialog.destroy).pack(pady=5)

    def remove_selected_game(self) -> None:
        try:
            selection = self.game_tree.selection()
            if not selection:
                messagebox.showwarning("No Selection", "Please select a subject to terminate.")
                return

            item = self.game_tree.item(selection[0])
            values = item["values"]

            if len(values) >= 3:
                game_id = str(values[0])
                game_name = values[2]

                if messagebox.askyesno("Confirm Termination", f"Terminate test subject {game_name}? This action cannot be undone."):
                    if self.game_manager.remove_game(game_id):
                        self.refresh_game_list()
                        self.update_recommendations()
                        self.add_commentary("System", f"Test subject {game_name} removed from the database.", "warning")
                    else:
                        messagebox.showerror("Error", "Subject termination failed.")

        except Exception as exc:
            messagebox.showerror("Error", f"Termination error: {exc}")

    def remove_all_games(self) -> None:
        try:
            games = self.game_manager.get_games()
            if not games:
                messagebox.showinfo("Remove All Subjects", "There are no test subjects to remove.")
                return

            if not messagebox.askyesno(
                "Remove All Subjects",
                "This will permanently purge every test subject from the database.\n\nProceed?",
            ):
                return

            if self.game_manager.remove_all_games():
                self.refresh_game_list()
                self.update_recommendations()
                self.add_commentary("System", "All test subjects have been purged from the database.", "warning")
            else:
                messagebox.showerror("Remove All Subjects", "Failed to purge test subjects.")
        except Exception as exc:
            messagebox.showerror("Remove All Subjects", f"Unexpected error: {exc}")

    def rate_selected_game(self) -> None:
        try:
            selection = self.game_tree.selection()
            if not selection:
                messagebox.showwarning("No Selection", "Please select a subject for evaluation.")
                return

            item = self.game_tree.item(selection[0])
            values = item["values"]

            if len(values) >= 3:
                game_id = str(values[0])
                game_name = values[2]

                rating = simpledialog.askinteger(
                    "Subject Evaluation",
                    f"Rate test subject {game_name} (1-5 stars):",
                    minvalue=1,
                    maxvalue=5,
                )

                if rating:
                    games = self.game_manager.get_games()
                    if game_id in games:
                        games[game_id]["user_rating"] = rating
                        self.game_manager.save_game_data()
                        self.refresh_game_list()
                        self.add_commentary("GLaDOS", f"Subject {game_name} rated {rating} stars. Your evaluation has been recorded.")

        except Exception as exc:
            messagebox.showerror("Error", f"Evaluation error: {exc}")

    def show_achievements(self) -> None:
        try:
            selection = self.game_tree.selection()
            if not selection:
                self.show_achievement_summary()
                return

            item = self.game_tree.item(selection[0])
            values = item["values"]

            if len(values) >= 3:
                game_id = str(values[0])
                game_name = values[2]

                games = self.game_manager.get_games()
                if game_id in games:
                    game_info = games[game_id]
                    achievements = self.achievement_manager.get_game_achievements(
                        game_info.get("game_id", ""),
                        game_info.get("platform", ""),
                        game_info.get("name", ""),
                    )

                    self.show_game_achievements(game_name, achievements)

        except Exception as exc:
            messagebox.showerror("Error", f"Achievement analysis error: {exc}")

    def show_mini_games(self) -> None:
        self.focus_mini_games_lab()
        dialog = tk.Toplevel(self.root)
        dialog.title("Aperture Mini-Games")
        dialog.geometry("600x520")
        dialog.configure(bg=ApertureTheme.PRIMARY_BG)
        dialog.transient(self.root)

        header_frame = ttk.Frame(dialog, style="Header.TFrame")
        header_frame.pack(fill="x", padx=20, pady=20)

        ttk.Label(header_frame, text="Aperture Mini-Games", style="Hero.TLabel").pack()
        ttk.Label(
            header_frame,
            text="Complete experimental simulations to unlock custom achievements.",
            style="AccentCaption.TLabel",
        ).pack(pady=(6, 0))

        content_frame = ttk.Frame(dialog, style="Panel.TFrame")
        content_frame.pack(fill="both", expand=True, padx=20, pady=(0, 20))

        stats = self.achievement_manager.get_mini_game_stats("train_tetris")
        achievements = self.achievement_manager.get_mini_game_achievements("train_tetris")

        stats_frame = ttk.Frame(content_frame, style="Panel.TFrame")
        stats_frame.pack(fill="x", padx=15, pady=15)

        total_minutes = stats.get("total_time", 0.0) / 60.0
        last_played_ts = stats.get("last_played")
        if last_played_ts:
            last_played = time.strftime("%Y-%m-%d %H:%M", time.localtime(last_played_ts))
        else:
            last_played = "Never"

        stats_lines = [
            f"Simulation Sessions: {stats.get('sessions', 0)}",
            f"Best Score: {stats.get('best_score', 0)}",
            f"Total Lines Cleared: {stats.get('total_lines', 0)}",
            f"Highest Level Achieved: {stats.get('highest_level', 1)}",
            f"Lab Time Invested: {total_minutes:.1f} minutes",
            f"Last Attempt: {last_played}",
        ]

        ttk.Label(stats_frame, text="Train Yard Simulation Stats", style="PanelTitle.TLabel").pack(anchor="w")
        for line in stats_lines:
            ttk.Label(stats_frame, text=line, style="MiniStats.TLabel").pack(anchor="w", pady=(4, 0))

        ach_frame = ttk.Frame(content_frame, style="Panel.TFrame")
        ach_frame.pack(fill="both", expand=True, padx=15, pady=(0, 15))

        ttk.Label(ach_frame, text="Achievement Protocols", style="PanelTitle.TLabel").pack(anchor="w")

        if achievements:
            for achievement in achievements:
                status = "✔" if achievement.get("earned") else "○"
                text = f"{status} {achievement['name']}"
                ttk.Label(ach_frame, text=text, style="PanelBody.TLabel").pack(anchor="w", pady=(6, 0))
                ttk.Label(
                    ach_frame,
                    text=f"    {achievement['description']}",
                    style="PanelCaption.TLabel" if achievement.get("earned") else "PanelBody.TLabel",
                ).pack(anchor="w")
        else:
            ttk.Label(
                ach_frame,
                text="No experimental achievements defined yet.",
                style="PanelBody.TLabel",
            ).pack(anchor="w", pady=10)

        button_frame = ttk.Frame(content_frame, style="Panel.TFrame")
        button_frame.pack(fill="x", padx=15, pady=(0, 15))

        def launch_tetris() -> None:
            if dialog.winfo_exists():
                dialog.destroy()
            self.show_tetris()

        ttk.Button(
            button_frame,
            text="Launch Train Yard Simulation",
            style="GLaDOS.TButton",
            command=launch_tetris,
            width=28,
        ).pack(side="left", padx=(0, 10))

        ttk.Button(
            button_frame,
            text="Close",
            style="Aperture.TButton",
            command=dialog.destroy,
            width=12,
        ).pack(side="left")

    def show_achievement_summary(self) -> None:
        dialog = tk.Toplevel(self.root)
        dialog.title("Achievement Analysis")
        dialog.geometry("600x500")
        dialog.configure(bg=ApertureTheme.PRIMARY_BG)
        dialog.transient(self.root)

        header_frame = ttk.Frame(dialog, style="Header.TFrame")
        header_frame.pack(fill="x", padx=20, pady=20)

        ttk.Label(header_frame, text="Subject Achievement Analysis", style="Hero.TLabel").pack()

        content_frame = ttk.Frame(dialog, style="Panel.TFrame")
        content_frame.pack(fill="both", expand=True, padx=20, pady=(0, 20))

        info_text = scrolledtext.ScrolledText(
            content_frame,
            bg=ApertureTheme.SECONDARY_BG,
            fg=ApertureTheme.TEXT_PRIMARY,
            font=ApertureTheme.FONT_BASE,
            wrap="word",
            state="normal",
            borderwidth=1,
            relief="flat",
            highlightthickness=0,
        )
        info_text.pack(fill="both", expand=True)
        info_text.configure(insertbackground=ApertureTheme.TEXT_PRIMARY)

        games = self.game_manager.get_games()
        summary = self.achievement_manager.get_achievement_summary(games)

        content = f"""APERTURE SCIENCE ACHIEVEMENT REPORT\n{'='*45}\n\nOVERALL STATISTICS:\nTest Subjects with Achievements: {summary['games_with_achievements']}\nTotal Achievement Opportunities: {summary['total_achievements']}\nAchievements Unlocked: {summary['total_unlocked']}\nCompletion Efficiency: {summary['completion_percentage']:.1f}%\n\nDETAILED SUBJECT ANALYSIS:\n{'='*45}\n\n"""

        for game_id, game_info in games.items():
            achievements = self.achievement_manager.get_game_achievements(
                game_info.get("game_id", ""),
                game_info.get("platform", ""),
                game_info.get("name", ""),
            )

            if achievements.get("total", 0) > 0:
                content += f"Subject: {game_info['name']} ({game_info['platform'].title()})\n"
                content += (
                    f"  Achievement Status: {achievements['unlocked']}/{achievements['total']} ({achievements['percentage']:.1f}%)\n"
                )
                content += (
                    "  Performance Rating: "
                    + (
                        "Excellent"
                        if achievements["percentage"] >= 80
                        else "Satisfactory"
                        if achievements["percentage"] >= 50
                        else "Needs Improvement"
                    )
                    + "\n\n"
                )

        content += f"\nReport Generated: {time.strftime('%Y-%m-%d %H:%M:%S')}\n"
        content += "Aperture Science - We do what we must because we can."

        info_text.insert("1.0", content)
        info_text.config(state="disabled")

        ttk.Button(dialog, text="DISMISS", style="Aperture.TButton", command=dialog.destroy).pack(pady=15)

    def show_game_achievements(self, game_name: str, achievements: Dict[str, Any]) -> None:
        dialog = tk.Toplevel(self.root)
        dialog.title(f"Achievement Analysis - {game_name}")
        dialog.geometry("700x600")
        dialog.configure(bg=ApertureTheme.PRIMARY_BG)
        dialog.transient(self.root)

        header_frame = ttk.Frame(dialog, style="Header.TFrame")
        header_frame.pack(fill="x", padx=20, pady=20)

        ttk.Label(
            header_frame,
            text=f"Subject Achievements - {game_name}",
            style="Hero.TLabel",
        ).pack()

        progress_frame = ttk.Frame(dialog, style="Panel.TFrame")
        progress_frame.pack(fill="x", padx=20, pady=(0, 10))

        progress_text = f"Progress: {achievements['unlocked']}/{achievements['total']} ({achievements['percentage']:.1f}%)"
        ttk.Label(progress_frame, text=progress_text, style="PanelBody.TLabel").pack(pady=10)

        list_frame = ttk.Frame(dialog, style="Panel.TFrame")
        list_frame.pack(fill="both", expand=True, padx=20, pady=(0, 20))

        ach_tree = ttk.Treeview(
            list_frame,
            columns=("Status", "Name", "Description"),
            show="headings",
            height=18,
            style="Aperture.Treeview",
        )
        ach_tree.heading("Status", text="Status")
        ach_tree.heading("Name", text="Achievement")
        ach_tree.heading("Description", text="Description")

        ach_tree.column("Status", width=80)
        ach_tree.column("Name", width=200)
        ach_tree.column("Description", width=350)

        for achievement in achievements.get("achievements", []):
            status = "✓ UNLOCKED" if achievement.get("unlocked") else "○ LOCKED"
            ach_tree.insert(
                "",
                "end",
                values=(
                    status,
                    achievement.get("name", "Unknown Achievement"),
                    achievement.get("description", "No description available"),
                ),
            )

        scrollbar_ach = ttk.Scrollbar(list_frame, orient="vertical", command=ach_tree.yview)
        ach_tree.configure(yscrollcommand=scrollbar_ach.set)

        ach_tree.pack(side="left", fill="both", expand=True)
        scrollbar_ach.pack(side="right", fill="y")

        ttk.Button(dialog, text="DISMISS", style="Aperture.TButton", command=dialog.destroy).pack(pady=15)

    def show_analysis(self) -> None:
        dialog = tk.Toplevel(self.root)
        dialog.title("Test Subject Analysis")
        dialog.geometry("700x600")
        dialog.configure(bg=ApertureTheme.PRIMARY_BG)
        dialog.transient(self.root)

        header_frame = ttk.Frame(dialog, style="Header.TFrame")
        header_frame.pack(fill="x", padx=20, pady=20)

        ttk.Label(header_frame, text="Aperture Behavioral Analysis", style="Hero.TLabel").pack()

        analysis_frame = ttk.Frame(dialog, style="Panel.TFrame")
        analysis_frame.pack(fill="both", expand=True, padx=20, pady=(0, 20))

        analysis_text = scrolledtext.ScrolledText(
            analysis_frame,
            bg=ApertureTheme.SECONDARY_BG,
            fg=ApertureTheme.TEXT_PRIMARY,
            font=ApertureTheme.FONT_BASE,
            wrap="word",
            state="normal",
            borderwidth=1,
            relief="flat",
            highlightthickness=0,
        )
        analysis_text.pack(fill="both", expand=True)
        analysis_text.configure(insertbackground=ApertureTheme.TEXT_PRIMARY)

        games = self.game_manager.get_games()
        if not games:
            content = "No test subjects available for analysis. Please acquire subjects through scanning protocols."
        else:
            total_games = len(games)
            total_plays = sum(game.get("play_count", 0) for game in games.values())
            avg_plays = total_plays / total_games if total_games > 0 else 0

            platform_stats: Dict[str, int] = {}
            for game in games.values():
                platform_name = game["platform"]
                platform_stats[platform_name] = platform_stats.get(platform_name, 0) + 1

            most_played = max(games.values(), key=lambda game: game.get("play_count", 0))

            content = (
                "APERTURE SCIENCE BEHAVIORAL ANALYSIS REPORT\n"
                + "=" * 50
                + "\n\n"
                + f"Total Test Subjects: {total_games}\n"
                + f"Aggregate Play Sessions: {total_plays}\n"
                + f"Average Play Sessions per Subject: {avg_plays:.1f}\n\n"
                + "Platform Distribution:\n"
            )
            for platform_name, count in platform_stats.items():
                content += f"  - {platform_name.title()}: {count} subjects\n"

            content += (
                f"\nMost Utilized Subject: {most_played['name']} ({most_played['platform'].title()})\n"
                f"Play Sessions Recorded: {most_played.get('play_count', 0)}\n"
                "\nRecommendations:\n"
            )
            for rec in self.game_manager.get_recommendations():
                content += f"  - {rec}\n"

        analysis_text.insert("1.0", content)
        analysis_text.config(state="disabled")

        ttk.Button(dialog, text="DISMISS", style="Aperture.TButton", command=dialog.destroy).pack(pady=15)

    def show_preferences(self) -> None:
        dialog = tk.Toplevel(self.root)
        dialog.title("System Preferences")
        dialog.geometry("500x450")
        dialog.configure(bg=ApertureTheme.PRIMARY_BG)
        dialog.transient(self.root)

        pref_frame = ttk.Frame(dialog, style="Panel.TFrame")
        pref_frame.pack(fill="both", expand=True, padx=20, pady=(0, 20))

        smart_rec_var = tk.BooleanVar(value=self.user_preferences.get("smart_recommendations", True))
        ttk.Checkbutton(pref_frame, text="Enable Smart Recommendations", variable=smart_rec_var, style="Aperture.TCheckbutton").pack(anchor="w", pady=10)

        auto_sort_var = tk.BooleanVar(value=self.user_preferences.get("auto_sort", True))
        ttk.Checkbutton(pref_frame, text="Auto-sort by Activity", variable=auto_sort_var, style="Aperture.TCheckbutton").pack(anchor="w", pady=5)

        ttk.Label(pref_frame, text="AI Commentary Level:", style="Aperture.TLabel").pack(anchor="w", pady=(20, 10))

        commentary_var = tk.StringVar(value=self.user_preferences.get("commentary_level", "balanced"))
        commentary_frame = ttk.Frame(pref_frame, style="Panel.TFrame")
        commentary_frame.pack(fill="x", pady=(0, 20))

        modes = [
            ("Silent Operation", "minimal"),
            ("GLaDOS Primary", "glados"),
            ("Balanced Mode", "balanced"),
            ("Wheatley Primary", "wheatley"),
        ]

        for text, value in modes:
            ttk.Radiobutton(commentary_frame, text=text, variable=commentary_var, value=value, style="Aperture.TRadiobutton").pack(anchor="w", pady=2)

        button_frame = ttk.Frame(dialog, style="Panel.TFrame")
        button_frame.pack(fill="x", padx=20, pady=(0, 20))

        def save_preferences() -> None:
            self.user_preferences.update(
                {
                    "smart_recommendations": smart_rec_var.get(),
                    "auto_sort": auto_sort_var.get(),
                    "commentary_level": commentary_var.get(),
                }
            )
            self.commentary_mode.set(commentary_var.get())
            self.save_preferences()
            self.add_commentary("System", "Configuration updated successfully.", "success")
            dialog.destroy()

        def reset_preferences() -> None:
            if messagebox.askyesno("Reset Configuration", "Reset all preferences to default values?"):
                smart_rec_var.set(True)
                auto_sort_var.set(True)
                commentary_var.set("balanced")

        ttk.Button(button_frame, text="SAVE CONFIG", style="GLaDOS.TButton", command=save_preferences).pack(side="left", padx=(0, 10))
        ttk.Button(button_frame, text="RESET", style="Aperture.TButton", command=reset_preferences).pack(side="left", padx=(0, 10))
        ttk.Button(button_frame, text="CANCEL", style="Aperture.TButton", command=dialog.destroy).pack(side="left")

    def add_commentary(self, speaker: str, message: str, message_type: str = "info") -> None:
        try:
            self.commentary_text.config(state="normal")
            timestamp = time.strftime("%H:%M:%S")

            colors = {
                "GLaDOS": ApertureTheme.GLADOS_ORANGE,
                "Wheatley": ApertureTheme.WHEATLEY_BLUE,
                "System": ApertureTheme.TEXT_ACCENT,
                "success": ApertureTheme.SUCCESS_GREEN,
                "error": ApertureTheme.ERROR_RED,
                "warning": ApertureTheme.WARNING_YELLOW,
            }

            color = colors.get(message_type, colors.get(speaker, ApertureTheme.TEXT_PRIMARY))

            self.commentary_text.insert("end", f"[{timestamp}] {speaker}: {message}\n\n")
            self.commentary_text.see("end")
            self.commentary_text.config(state="disabled")

            lines = int(self.commentary_text.index("end-1c").split(".")[0])
            if lines > 100:
                self.commentary_text.config(state="normal")
                self.commentary_text.delete("1.0", "10.0")
                self.commentary_text.config(state="disabled")
        except Exception:
            pass

    def update_recommendations(self) -> None:
        try:
            self.rec_text.config(state="normal")
            self.rec_text.delete("1.0", "end")

            recommendations = self.game_manager.get_recommendations()
            for recommendation in recommendations:
                self.rec_text.insert("end", f"• {recommendation}\n")

            self.rec_text.config(state="disabled")
        except Exception:
            pass

    def update_mini_game_panel(self) -> None:
        try:
            stats = self.achievement_manager.get_mini_game_stats("train_tetris")

            total_minutes = stats.get("total_time", 0.0) / 60.0
            last_played_ts = stats.get("last_played")
            if last_played_ts:
                last_played = time.strftime("%Y-%m-%d %H:%M", time.localtime(last_played_ts))
            else:
                last_played = "Never"

            display_values = {
                "sessions": f"Sessions: {stats.get('sessions', 0)}",
                "best_score": f"Best Score: {stats.get('best_score', 0)}",
                "total_lines": f"Total Lines: {stats.get('total_lines', 0)}",
                "highest_level": f"Highest Level: {stats.get('highest_level', 1)}",
                "total_time": f"Total Time: {total_minutes:.1f} min",
                "last_played": f"Last Attempt: {last_played}",
            }

            for key, value in display_values.items():
                var = getattr(self, "mini_game_stats_vars", {}).get(key)
                if var is not None:
                    var.set(value)

            summary_var = getattr(self, "mini_game_summary_var", None)
            if summary_var is not None:
                if stats.get("sessions", 0) == 0:
                    summary_var.set("No simulation data recorded. Launch the training module to begin telemetry.")
                else:
                    summary_var.set(
                        " | ".join(
                            [
                                f"Best score {stats.get('best_score', 0)}",
                                f"{stats.get('total_lines', 0)} lines cleared",
                                f"Last attempt {last_played}",
                            ]
                        )
                    )
        except Exception:
            pass

    def focus_mini_games_lab(self) -> None:
        try:
            if self.sidebar_notebook is not None and self.mini_games_tab is not None:
                self.sidebar_notebook.select(self.mini_games_tab)
        except Exception:
            pass

    def show_tetris(self) -> None:
        if hasattr(self, "tetris") and isinstance(self.tetris, TrainTetrisGame) and self.tetris.is_open:
            self.tetris.focus()
            return

        self.tetris = TrainTetrisGame(
            self.root,
            on_close=self._handle_tetris_closed,
            achievement_manager=self.achievement_manager,
        )

    def _handle_tetris_closed(self) -> None:
        self.tetris = None
        self.update_mini_game_panel()

    def check_for_updates(self) -> None:
        if self.update_check_in_progress:
            self.update_status_var.set("Status: Update check already running.")
            messagebox.showinfo("Update Check", "An update check is already in progress.")
            return
        if not REQUESTS_AVAILABLE:
            self.update_status_var.set("Status: Updates unavailable (missing requests module).")
            messagebox.showerror("Update Check", "Requests package unavailable; install 'requests' to enable updates.")
            return
        if not self.update_manager.is_supported():
            self.update_status_var.set("Status: Updates unavailable in this build.")
            messagebox.showinfo("Update Check", "Auto-update is available only when running from source builds.")
            return

        self.update_check_in_progress = True
        self.add_commentary("System", "Checking for updates...")
        self.update_status_var.set("Status: Checking for updates...")
        self._refresh_update_controls()

        def _check() -> None:
            result = self.update_manager.check_for_updates()
            self.root.after(0, lambda: self._handle_update_check_result(result))

        threading.Thread(target=_check, daemon=True).start()

    def _handle_update_check_result(self, result: UpdateCheckResult, background: bool = False) -> None:
        self.update_check_in_progress = False

        if result.update_available:
            status_message = f"Update available: v{result.latest_version or '?'}"
        elif result.success:
            status_message = result.message
        else:
            status_message = f"Update check failed: {result.message}"

        self.update_status_var.set(f"Status: {status_message}")

        if not background:
            messagebox.showinfo("Update Check", result.message)

        if result.update_available:
            self._set_apply_update_enabled(True)
            self.add_commentary("System", result.message, "success")
            self.update_available = True
            self._refresh_update_controls()
            if not background:
                if messagebox.askyesno("Update Available", "Update detected. Apply now?"):
                    self.download_and_apply_update()
        elif result.success:
<<<<<<< HEAD
            self._set_apply_update_enabled(False)
            if not background:
                self.add_commentary("System", result.message)
        else:
            self._set_apply_update_enabled(False)
=======
            self.update_available = False
            self._refresh_update_controls()
            if not background:
                self.add_commentary("System", result.message)
        else:
            self.update_available = False
            self._refresh_update_controls()
>>>>>>> 26c39cd3
            self.add_commentary("System", result.message, "error")

    def download_and_apply_update(self) -> None:
        if self.update_install_in_progress:
            self.update_status_var.set("Status: Update installation already running.")
            messagebox.showinfo("Update Install", "An update installation is already in progress.")
            return
        if not REQUESTS_AVAILABLE:
            self.update_status_var.set("Status: Updates unavailable (missing requests module).")
            messagebox.showerror("Update Install", "Requests package unavailable; install 'requests' to enable updates.")
            return

        self.update_install_in_progress = True
        self.add_commentary("System", "Downloading update payload...")
        self.update_status_var.set("Status: Downloading update payload...")
<<<<<<< HEAD
        self._set_apply_update_enabled(False)
=======
        self._refresh_update_controls()
>>>>>>> 26c39cd3

        def _download() -> None:
            result = self.update_manager.download_and_apply_update()
            self.root.after(0, lambda: self._handle_update_install_result(result))

        threading.Thread(target=_download, daemon=True).start()

    def _handle_update_install_result(self, result: UpdateApplyResult) -> None:
        self.update_install_in_progress = False
        if result.success:
            self.update_status_var.set("Status: Update downloaded. Restart to apply.")
            self.add_commentary("System", result.message, "success")
            messagebox.showinfo("Update Install", result.message + "\nPlease restart the launcher to apply changes.")
            self.update_available = False
        else:
            self.update_status_var.set(f"Status: Update failed - {result.message}")
            self.add_commentary("System", result.message, "error")
            messagebox.showerror("Update Install", result.message)
            self._set_apply_update_enabled(True)

    def _set_apply_update_enabled(self, enabled: bool) -> None:
        if self.apply_update_button is None:
            return

        try:
            if enabled:
                self.apply_update_button.state(["!disabled"])
            else:
                self.apply_update_button.state(["disabled"])
        except Exception:
            pass

        self._refresh_update_controls()

    def _refresh_update_controls(self) -> None:
        if self.update_button is None:
            return

        enabled = (
            REQUESTS_AVAILABLE
            and self.update_manager.is_supported()
            and self.update_available
            and not self.update_install_in_progress
            and not self.update_check_in_progress
        )

        if enabled:
            self.update_button.state(["!disabled"])
        else:
            self.update_button.state(["disabled"])

    def run(self) -> None:
        try:
            self.add_commentary("System", "Aperture Science Enrichment Center online. Welcome.", "success")
            self.root.mainloop()
        except KeyboardInterrupt:
            self.add_commentary("System", "Emergency shutdown initiated.")
        except Exception as exc:
            messagebox.showerror("Critical System Failure", f"Aperture Science systems failure: {exc}")


__all__ = ["ApertureEnrichmentCenterGUI"]<|MERGE_RESOLUTION|>--- conflicted
+++ resolved
@@ -54,11 +54,6 @@
             self.mini_game_summary_var = tk.StringVar(value="Awaiting simulation data.")
             self.sidebar_notebook: Optional[ttk.Notebook] = None
             self.mini_games_tab: Optional[ttk.Frame] = None
-<<<<<<< HEAD
-            self.apply_update_button: Optional[ttk.Button] = None
-=======
-            self.update_button: Optional[ttk.Button] = None
->>>>>>> 26c39cd3
 
             print("Setting up GUI...")
             self.setup_gui()
@@ -400,23 +395,6 @@
             style="Aperture.TButton",
             command=self.check_for_updates,
         ).pack(side="left", padx=4)
-        self.update_button = ttk.Button(
-            system_buttons,
-            text="Apply Update",
-            style="Aperture.TButton",
-            command=self.download_and_apply_update,
-        )
-        self.update_button.pack(side="left", padx=4)
-        self._refresh_update_controls()
-
-        self.apply_update_button = ttk.Button(
-            system_buttons,
-            text="Apply Update",
-            style="Aperture.TButton",
-            command=self.download_and_apply_update,
-        )
-        self.apply_update_button.pack(side="left", padx=4)
-        self._set_apply_update_enabled(False)
 
         ttk.Label(system_frame, textvariable=self.update_status_var, style="AccentCaption.TLabel").pack(anchor="w", pady=(8, 0))
 
@@ -1492,21 +1470,9 @@
                 if messagebox.askyesno("Update Available", "Update detected. Apply now?"):
                     self.download_and_apply_update()
         elif result.success:
-<<<<<<< HEAD
-            self._set_apply_update_enabled(False)
             if not background:
                 self.add_commentary("System", result.message)
         else:
-            self._set_apply_update_enabled(False)
-=======
-            self.update_available = False
-            self._refresh_update_controls()
-            if not background:
-                self.add_commentary("System", result.message)
-        else:
-            self.update_available = False
-            self._refresh_update_controls()
->>>>>>> 26c39cd3
             self.add_commentary("System", result.message, "error")
 
     def download_and_apply_update(self) -> None:
@@ -1522,11 +1488,6 @@
         self.update_install_in_progress = True
         self.add_commentary("System", "Downloading update payload...")
         self.update_status_var.set("Status: Downloading update payload...")
-<<<<<<< HEAD
-        self._set_apply_update_enabled(False)
-=======
-        self._refresh_update_controls()
->>>>>>> 26c39cd3
 
         def _download() -> None:
             result = self.update_manager.download_and_apply_update()
